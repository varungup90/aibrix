--- conflicted
+++ resolved
@@ -108,13 +108,7 @@
 	for _, p := range readyPods {
 		readyPodNames = append(readyPodNames, p.Status.PodIP)
 	}
-<<<<<<< HEAD
-	klog.V(4).InfoS("prefix cache route",
-		"message", message,
-		"tokens", tokens,
-=======
 	klog.InfoS("prefix cache route",
->>>>>>> 49df38e3
 		"matched_tokens", matchedTokens,
 		"unmatched_tokens", unMatchedTokens,
 		"matched_pods", matchedPodNames,
