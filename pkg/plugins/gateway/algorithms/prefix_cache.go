--- conflicted
+++ resolved
@@ -94,11 +94,7 @@
 		}
 	}
 
-<<<<<<< HEAD
-	tokens, err := p.tokenizer.TokenizeInputText(message)
-=======
-	tokens, err := utils.TokenizeInputText(routingCtx.Message)
->>>>>>> ae622f91
+	tokens, err := p.tokenizer.TokenizeInputText(routingCtx.Message)
 	if err != nil {
 		return "", err
 	}
